--- conflicted
+++ resolved
@@ -17,11 +17,8 @@
 import { StatsModule } from './stats/stats.module';
 import { OpenAiModule } from './openai/openai.module';
 import { ConversationModule } from './conversation/conversation.module';
-<<<<<<< HEAD
 import { LangchainChatModule } from './langchain-chat/langchainChat.module';
 import { CreditModule } from './credit/credit.module';
-=======
->>>>>>> 265843d4
 import { MapsModule } from './maps/maps.module';
 import { AgentsModule } from './agents/agents.module';
 
@@ -46,11 +43,8 @@
     ConversationModule,
     MapsModule,
     AgentsModule,
-<<<<<<< HEAD
     LangchainChatModule,
     CreditModule,
-=======
->>>>>>> 265843d4
   ],
   controllers: [AppController],
   providers: [AppService],
